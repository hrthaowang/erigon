package eth

import (
	"bytes"
	"container/list"
	"fmt"
	"math"
	"math/big"
	"net"
	"strconv"
	"strings"
	"sync/atomic"
	"time"

	"github.com/ethereum/go-ethereum/chain/types"
	"github.com/ethereum/go-ethereum/ethutil"
	"github.com/ethereum/go-ethereum/logger"
	"github.com/ethereum/go-ethereum/wire"
)

var peerlogger = logger.NewLogger("PEER")

const (
	// The size of the output buffer for writing messages
	outputBufferSize = 50
	// Current protocol version
	ProtocolVersion = 45
	// Current P2P version
	P2PVersion = 2
	// Ethereum network version
	NetVersion = 0
	// Interval for ping/pong message
	pingPongTimer = 2 * time.Second
)

type DiscReason byte

const (
	// Values are given explicitly instead of by iota because these values are
	// defined by the wire protocol spec; it is easier for humans to ensure
	// correctness when values are explicit.
	DiscRequested DiscReason = iota
	DiscReTcpSysErr
	DiscBadProto
	DiscBadPeer
	DiscTooManyPeers
	DiscConnDup
	DiscGenesisErr
	DiscProtoErr
	DiscQuitting
)

var discReasonToString = []string{
	"requested",
	"TCP sys error",
	"bad protocol",
	"useless peer",
	"too many peers",
	"already connected",
	"wrong genesis block",
	"incompatible network",
	"quitting",
}

func (d DiscReason) String() string {
	if len(discReasonToString) < int(d) {
		return "Unknown"
	}

	return discReasonToString[d]
}

// Peer capabilities
type Caps byte

const (
	CapPeerDiscTy Caps = 1 << iota
	CapTxTy
	CapChainTy

	CapDefault = CapChainTy | CapTxTy | CapPeerDiscTy
)

var capsToString = map[Caps]string{
	CapPeerDiscTy: "Peer discovery",
	CapTxTy:       "Transaction relaying",
	CapChainTy:    "Block chain relaying",
}

func (c Caps) IsCap(cap Caps) bool {
	return c&cap > 0
}

func (c Caps) String() string {
	var caps []string
	if c.IsCap(CapPeerDiscTy) {
		caps = append(caps, capsToString[CapPeerDiscTy])
	}
	if c.IsCap(CapChainTy) {
		caps = append(caps, capsToString[CapChainTy])
	}
	if c.IsCap(CapTxTy) {
		caps = append(caps, capsToString[CapTxTy])
	}

	return strings.Join(caps, " | ")
}

type Peer struct {
	// Ethereum interface
	ethereum *Ethereum
	// Net connection
	conn net.Conn
	// Output queue which is used to communicate and handle messages
	outputQueue chan *wire.Msg
	// Quit channel
	quit chan bool
	// Determines whether it's an inbound or outbound peer
	inbound bool
	// Flag for checking the peer's connectivity state
	connected  int32
	disconnect int32
	// Last known message send
	lastSend time.Time
	// Indicated whether a verack has been send or not
	// This flag is used by writeMessage to check if messages are allowed
	// to be send or not. If no version is known all messages are ignored.
	versionKnown bool
	statusKnown  bool

	// Last received pong message
	lastPong           int64
	lastBlockReceived  time.Time
	doneFetchingHashes bool

	host             []byte
	port             uint16
	caps             Caps
	td               *big.Int
	bestHash         []byte
	lastReceivedHash []byte
	requestedHashes  [][]byte

	// This peer's public key
	pubkey []byte

	// Indicated whether the node is catching up or not
	catchingUp      bool
	diverted        bool
	blocksRequested int

	version string

	// We use this to give some kind of pingtime to a node, not very accurate, could be improved.
	pingTime      time.Duration
	pingStartTime time.Time

	lastRequestedBlock *types.Block

	protocolCaps *ethutil.Value
}

func NewPeer(conn net.Conn, ethereum *Ethereum, inbound bool) *Peer {
	pubkey := ethereum.KeyManager().PublicKey()[1:]

	return &Peer{
		outputQueue:        make(chan *wire.Msg, outputBufferSize),
		quit:               make(chan bool),
		ethereum:           ethereum,
		conn:               conn,
		inbound:            inbound,
		disconnect:         0,
		connected:          1,
		port:               30303,
		pubkey:             pubkey,
		blocksRequested:    10,
		caps:               ethereum.ServerCaps(),
		version:            ethereum.ClientIdentity().String(),
		protocolCaps:       ethutil.NewValue(nil),
		td:                 big.NewInt(0),
		doneFetchingHashes: true,
	}
}

func NewOutboundPeer(addr string, ethereum *Ethereum, caps Caps) *Peer {
	p := &Peer{
		outputQueue:        make(chan *wire.Msg, outputBufferSize),
		quit:               make(chan bool),
		ethereum:           ethereum,
		inbound:            false,
		connected:          0,
		disconnect:         0,
		port:               30303,
		caps:               caps,
		version:            ethereum.ClientIdentity().String(),
		protocolCaps:       ethutil.NewValue(nil),
		td:                 big.NewInt(0),
		doneFetchingHashes: true,
	}

	// Set up the connection in another goroutine so we don't block the main thread
	go func() {
		conn, err := p.Connect(addr)
		if err != nil {
			//peerlogger.Debugln("Connection to peer failed. Giving up.", err)
			p.Stop()
			return
		}
		p.conn = conn

		// Atomically set the connection state
		atomic.StoreInt32(&p.connected, 1)
		atomic.StoreInt32(&p.disconnect, 0)

		p.Start()
	}()

	return p
}

func (self *Peer) Connect(addr string) (conn net.Conn, err error) {
	const maxTries = 3
	for attempts := 0; attempts < maxTries; attempts++ {
		conn, err = net.DialTimeout("tcp", addr, 10*time.Second)
		if err != nil {
			time.Sleep(time.Duration(attempts*20) * time.Second)
			continue
		}

		// Success
		return
	}

	return
}

// Getters
func (p *Peer) PingTime() string {
	return p.pingTime.String()
}
func (p *Peer) Inbound() bool {
	return p.inbound
}
func (p *Peer) LastSend() time.Time {
	return p.lastSend
}
func (p *Peer) LastPong() int64 {
	return p.lastPong
}
func (p *Peer) Host() []byte {
	return p.host
}
func (p *Peer) Port() uint16 {
	return p.port
}
func (p *Peer) Version() string {
	return p.version
}
func (p *Peer) Connected() *int32 {
	return &p.connected
}

// Setters
func (p *Peer) SetVersion(version string) {
	p.version = version
}

// Outputs any RLP encoded data to the peer
func (p *Peer) QueueMessage(msg *wire.Msg) {
	if atomic.LoadInt32(&p.connected) != 1 {
		return
	}
	p.outputQueue <- msg
}

func (p *Peer) writeMessage(msg *wire.Msg) {
	// Ignore the write if we're not connected
	if atomic.LoadInt32(&p.connected) != 1 {
		return
	}

	if !p.versionKnown {
		switch msg.Type {
		case wire.MsgHandshakeTy: // Ok
		default: // Anything but ack is allowed
			return
		}
	} else {
		/*
			if !p.statusKnown {
				switch msg.Type {
				case wire.MsgStatusTy: // Ok
				default: // Anything but ack is allowed
					return
				}
			}
		*/
	}

	peerlogger.DebugDetailf("(%v) <= %v\n", p.conn.RemoteAddr(), formatMessage(msg))

	err := wire.WriteMessage(p.conn, msg)
	if err != nil {
		peerlogger.Debugln(" Can't send message:", err)
		// Stop the client if there was an error writing to it
		p.Stop()
		return
	}
}

// Outbound message handler. Outbound messages are handled here
func (p *Peer) HandleOutbound() {
	// The ping timer. Makes sure that every 2 minutes a ping is send to the peer
	pingTimer := time.NewTicker(pingPongTimer)
	serviceTimer := time.NewTicker(10 * time.Second)

out:
	for {
	skip:
		select {
		// Main message queue. All outbound messages are processed through here
		case msg := <-p.outputQueue:
			if !p.statusKnown {
				switch msg.Type {
				case wire.MsgTxTy, wire.MsgGetBlockHashesTy, wire.MsgBlockHashesTy, wire.MsgGetBlocksTy, wire.MsgBlockTy:
					break skip
				}
			}

			p.writeMessage(msg)
			p.lastSend = time.Now()

		// Ping timer
		case <-pingTimer.C:
			/*
				timeSince := time.Since(time.Unix(p.lastPong, 0))
				if !p.pingStartTime.IsZero() && p.lastPong != 0 && timeSince > (pingPongTimer+30*time.Second) {
					peerlogger.Infof("Peer did not respond to latest pong fast enough, it took %s, disconnecting.\n", timeSince)
					p.Stop()
					return
				}
			*/
			p.writeMessage(wire.NewMessage(wire.MsgPingTy, ""))
			p.pingStartTime = time.Now()

		// Service timer takes care of peer broadcasting, transaction
		// posting or block posting
		case <-serviceTimer.C:
			p.QueueMessage(wire.NewMessage(wire.MsgGetPeersTy, ""))

		case <-p.quit:
			// Break out of the for loop if a quit message is posted
			break out
		}
	}

clean:
	// This loop is for draining the output queue and anybody waiting for us
	for {
		select {
		case <-p.outputQueue:
			// TODO
		default:
			break clean
		}
	}
}

func formatMessage(msg *wire.Msg) (ret string) {
	ret = fmt.Sprintf("%v %v", msg.Type, msg.Data)

	/*
		XXX Commented out because I need the log level here to determine
		if i should or shouldn't generate this message
	*/
	/*
		switch msg.Type {
		case wire.MsgPeersTy:
			ret += fmt.Sprintf("(%d entries)", msg.Data.Len())
		case wire.MsgBlockTy:
			b1, b2 := chain.NewBlockFromRlpValue(msg.Data.Get(0)), ethchain.NewBlockFromRlpValue(msg.Data.Get(msg.Data.Len()-1))
			ret += fmt.Sprintf("(%d entries) %x - %x", msg.Data.Len(), b1.Hash()[0:4], b2.Hash()[0:4])
		case wire.MsgBlockHashesTy:
			h1, h2 := msg.Data.Get(0).Bytes(), msg.Data.Get(msg.Data.Len()-1).Bytes()
			ret += fmt.Sprintf("(%d entries) %x - %x", msg.Data.Len(), h1, h2)
		}
	*/

	return
}

// Inbound handler. Inbound messages are received here and passed to the appropriate methods
func (p *Peer) HandleInbound() {
	for atomic.LoadInt32(&p.disconnect) == 0 {

		// HMM?
		time.Sleep(50 * time.Millisecond)
		// Wait for a message from the peer
		msgs, err := wire.ReadMessages(p.conn)
		if err != nil {
			peerlogger.Debugln(err)
		}
		for _, msg := range msgs {
			peerlogger.DebugDetailf("(%v) => %v\n", p.conn.RemoteAddr(), formatMessage(msg))

			switch msg.Type {
			case wire.MsgHandshakeTy:
				// Version message
				p.handleHandshake(msg)

				//if p.caps.IsCap(CapPeerDiscTy) {
				p.QueueMessage(wire.NewMessage(wire.MsgGetPeersTy, ""))
				//}

			case wire.MsgDiscTy:
				p.Stop()
				peerlogger.Infoln("Disconnect peer: ", DiscReason(msg.Data.Get(0).Uint()))
			case wire.MsgPingTy:
				// Respond back with pong
				p.QueueMessage(wire.NewMessage(wire.MsgPongTy, ""))
			case wire.MsgPongTy:
				// If we received a pong back from a peer we set the
				// last pong so the peer handler knows this peer is still
				// active.
				p.lastPong = time.Now().Unix()
				p.pingTime = time.Since(p.pingStartTime)
			case wire.MsgTxTy:
				// If the message was a transaction queue the transaction
				// in the TxPool where it will undergo validation and
				// processing when a new block is found
				for i := 0; i < msg.Data.Len(); i++ {
<<<<<<< HEAD
					tx := types.NewTransactionFromValue(msg.Data.Get(i))
					p.ethereum.TxPool().QueueTransaction(tx)
=======
					tx := chain.NewTransactionFromValue(msg.Data.Get(i))
					err := p.ethereum.TxPool().Add(tx)
					if err != nil {
						peerlogger.Infoln(err)
					} else {
						peerlogger.Infof("tx OK (%x)\n", tx.Hash()[0:4])
					}
					//p.ethereum.TxPool().QueueTransaction(tx)
>>>>>>> 99481a24
				}
			case wire.MsgGetPeersTy:
				// Peer asked for list of connected peers
				//p.pushPeers()
			case wire.MsgPeersTy:
				// Received a list of peers (probably because MsgGetPeersTy was send)
				data := msg.Data
				// Create new list of possible peers for the ethereum to process
				peers := make([]string, data.Len())
				// Parse each possible peer
				for i := 0; i < data.Len(); i++ {
					value := data.Get(i)
					peers[i] = unpackAddr(value.Get(0), value.Get(1).Uint())
				}

				// Connect to the list of peers
				p.ethereum.ProcessPeerList(peers)

			case wire.MsgStatusTy:
				// Handle peer's status msg
				p.handleStatus(msg)
			}

			// TMP
			if p.statusKnown {
				switch msg.Type {
				/*
					case wire.MsgGetTxsTy:
						// Get the current transactions of the pool
						txs := p.ethereum.TxPool().CurrentTransactions()
						// Get the RlpData values from the txs
						txsInterface := make([]interface{}, len(txs))
						for i, tx := range txs {
							txsInterface[i] = tx.RlpData()
						}
						// Broadcast it back to the peer
						p.QueueMessage(wire.NewMessage(wire.MsgTxTy, txsInterface))
				*/

				case wire.MsgGetBlockHashesTy:
					if msg.Data.Len() < 2 {
						peerlogger.Debugln("err: argument length invalid ", msg.Data.Len())
					}

					hash := msg.Data.Get(0).Bytes()
					amount := msg.Data.Get(1).Uint()

					hashes := p.ethereum.ChainManager().GetChainHashesFromHash(hash, amount)

					p.QueueMessage(wire.NewMessage(wire.MsgBlockHashesTy, ethutil.ByteSliceToInterface(hashes)))

				case wire.MsgGetBlocksTy:
					// Limit to max 300 blocks
					max := int(math.Min(float64(msg.Data.Len()), 300.0))
					var blocks []interface{}

					for i := 0; i < max; i++ {
						hash := msg.Data.Get(i).Bytes()
						block := p.ethereum.ChainManager().GetBlock(hash)
						if block != nil {
							blocks = append(blocks, block.Value().Raw())
						}
					}

					p.QueueMessage(wire.NewMessage(wire.MsgBlockTy, blocks))

				case wire.MsgBlockHashesTy:
					p.catchingUp = true

					blockPool := p.ethereum.blockPool

					foundCommonHash := false

					it := msg.Data.NewIterator()
					for it.Next() {
						hash := it.Value().Bytes()
						p.lastReceivedHash = hash

						if blockPool.HasCommonHash(hash) {
							foundCommonHash = true

							break
						}

						blockPool.AddHash(hash, p)
					}

					if !foundCommonHash {
						//if !p.FetchHashes() {
						//	p.doneFetchingHashes = true
						//}
						p.FetchHashes()
					} else {
						peerlogger.Infof("Found common hash (%x...)\n", p.lastReceivedHash[0:4])
						p.doneFetchingHashes = true
					}

				case wire.MsgBlockTy:
					p.catchingUp = true

					blockPool := p.ethereum.blockPool

					it := msg.Data.NewIterator()
					for it.Next() {
						block := types.NewBlockFromRlpValue(it.Value())
						blockPool.Add(block, p)

						p.lastBlockReceived = time.Now()
					}
				case wire.MsgNewBlockTy:
					var (
						blockPool = p.ethereum.blockPool
						block     = types.NewBlockFromRlpValue(msg.Data.Get(0))
						td        = msg.Data.Get(1).BigInt()
					)

					if td.Cmp(blockPool.td) > 0 {
						p.ethereum.blockPool.AddNew(block, p)
					}
				}

			}
		}
	}

	p.Stop()
}

func (self *Peer) FetchBlocks(hashes [][]byte) {
	if len(hashes) > 0 {
		peerlogger.Debugf("Fetching blocks (%d)\n", len(hashes))

		self.QueueMessage(wire.NewMessage(wire.MsgGetBlocksTy, ethutil.ByteSliceToInterface(hashes)))
	}
}

func (self *Peer) FetchHashes() bool {
	blockPool := self.ethereum.blockPool

	return blockPool.FetchHashes(self)
}

func (self *Peer) FetchingHashes() bool {
	return !self.doneFetchingHashes
}

// General update method
func (self *Peer) update() {
	serviceTimer := time.NewTicker(100 * time.Millisecond)

out:
	for {
		select {
		case <-serviceTimer.C:
			if self.IsCap("eth") {
				var (
					sinceBlock = time.Since(self.lastBlockReceived)
				)

				if sinceBlock > 5*time.Second {
					self.catchingUp = false
				}
			}
		case <-self.quit:
			break out
		}
	}

	serviceTimer.Stop()
}

func (p *Peer) Start() {
	peerHost, peerPort, _ := net.SplitHostPort(p.conn.LocalAddr().String())
	servHost, servPort, _ := net.SplitHostPort(p.conn.RemoteAddr().String())

	if p.inbound {
		p.host, p.port = packAddr(peerHost, peerPort)
	} else {
		p.host, p.port = packAddr(servHost, servPort)
	}

	err := p.pushHandshake()
	if err != nil {
		peerlogger.Debugln("Peer can't send outbound version ack", err)

		p.Stop()

		return
	}

	go p.HandleOutbound()
	// Run the inbound handler in a new goroutine
	go p.HandleInbound()
	// Run the general update handler
	go p.update()

	// Wait a few seconds for startup and then ask for an initial ping
	time.Sleep(2 * time.Second)
	p.writeMessage(wire.NewMessage(wire.MsgPingTy, ""))
	p.pingStartTime = time.Now()

}

func (p *Peer) Stop() {
	p.StopWithReason(DiscRequested)
}

func (p *Peer) StopWithReason(reason DiscReason) {
	if atomic.AddInt32(&p.disconnect, 1) != 1 {
		return
	}

	// Pre-emptively remove the peer; don't wait for reaping. We already know it's dead if we are here
	p.ethereum.RemovePeer(p)

	close(p.quit)
	if atomic.LoadInt32(&p.connected) != 0 {
		p.writeMessage(wire.NewMessage(wire.MsgDiscTy, reason))
		p.conn.Close()
	}
}

func (p *Peer) peersMessage() *wire.Msg {
	outPeers := make([]interface{}, len(p.ethereum.InOutPeers()))
	// Serialise each peer
	for i, peer := range p.ethereum.InOutPeers() {
		// Don't return localhost as valid peer
		if !net.ParseIP(peer.conn.RemoteAddr().String()).IsLoopback() {
			outPeers[i] = peer.RlpData()
		}
	}

	// Return the message to the peer with the known list of connected clients
	return wire.NewMessage(wire.MsgPeersTy, outPeers)
}

// Pushes the list of outbound peers to the client when requested
func (p *Peer) pushPeers() {
	p.QueueMessage(p.peersMessage())
}

func (self *Peer) pushStatus() {
	msg := wire.NewMessage(wire.MsgStatusTy, []interface{}{
		uint32(ProtocolVersion),
		uint32(NetVersion),
		self.ethereum.ChainManager().TD,
		self.ethereum.ChainManager().CurrentBlock.Hash(),
		self.ethereum.ChainManager().Genesis().Hash(),
	})

	self.QueueMessage(msg)
}

func (self *Peer) handleStatus(msg *wire.Msg) {
	c := msg.Data

	var (
		//protoVersion = c.Get(0).Uint()
		netVersion = c.Get(1).Uint()
		td         = c.Get(2).BigInt()
		bestHash   = c.Get(3).Bytes()
		genesis    = c.Get(4).Bytes()
	)

	if bytes.Compare(self.ethereum.ChainManager().Genesis().Hash(), genesis) != 0 {
		loggerger.Warnf("Invalid genisis hash %x. Disabling [eth]\n", genesis)
		return
	}

	if netVersion != NetVersion {
		loggerger.Warnf("Invalid network version %d. Disabling [eth]\n", netVersion)
		return
	}

	/*
		if protoVersion != ProtocolVersion {
			loggerger.Warnf("Invalid protocol version %d. Disabling [eth]\n", protoVersion)
			return
		}
	*/

	// Get the td and last hash
	self.td = td
	self.bestHash = bestHash
	self.lastReceivedHash = bestHash

	self.statusKnown = true

	// Compare the total TD with the blockchain TD. If remote is higher
	// fetch hashes from highest TD node.
	self.FetchHashes()

	loggerger.Infof("Peer is [eth] capable. (TD = %v ~ %x)", self.td, self.bestHash)

}

func (p *Peer) pushHandshake() error {
	pubkey := p.ethereum.KeyManager().PublicKey()
	msg := wire.NewMessage(wire.MsgHandshakeTy, []interface{}{
		P2PVersion, []byte(p.version), []interface{}{[]interface{}{"eth", ProtocolVersion}}, p.port, pubkey[1:],
	})

	p.QueueMessage(msg)

	return nil
}

func (p *Peer) handleHandshake(msg *wire.Msg) {
	c := msg.Data

	var (
		p2pVersion = c.Get(0).Uint()
		clientId   = c.Get(1).Str()
		caps       = c.Get(2)
		port       = c.Get(3).Uint()
		pub        = c.Get(4).Bytes()
	)

	// Check correctness of p2p protocol version
	if p2pVersion != P2PVersion {
		fmt.Println(p)
		peerlogger.Debugf("Invalid P2P version. Require protocol %d, received %d\n", P2PVersion, p2pVersion)
		p.Stop()
		return
	}

	// Handle the pub key (validation, uniqueness)
	if len(pub) == 0 {
		peerlogger.Warnln("Pubkey required, not supplied in handshake.")
		p.Stop()
		return
	}

	// Self connect detection
	pubkey := p.ethereum.KeyManager().PublicKey()
	if bytes.Compare(pubkey[1:], pub) == 0 {
		p.Stop()

		return
	}

	// Check for blacklisting
	for _, pk := range p.ethereum.blacklist {
		if bytes.Compare(pk, pub) == 0 {
			peerlogger.Debugf("Blacklisted peer tried to connect (%x...)\n", pubkey[0:4])
			p.StopWithReason(DiscBadPeer)

			return
		}
	}

	usedPub := 0
	// This peer is already added to the peerlist so we expect to find a double pubkey at least once
	eachPeer(p.ethereum.Peers(), func(peer *Peer, e *list.Element) {
		if bytes.Compare(pub, peer.pubkey) == 0 {
			usedPub++
		}
	})

	if usedPub > 0 {
		peerlogger.Debugf("Pubkey %x found more then once. Already connected to client.", p.pubkey)
		p.Stop()
		return
	}
	p.pubkey = pub

	// If this is an inbound connection send an ack back
	if p.inbound {
		p.port = uint16(port)
	}

	p.SetVersion(clientId)

	p.versionKnown = true

	p.ethereum.PushPeer(p)
	p.ethereum.eventMux.Post(PeerListEvent{p.ethereum.Peers()})

	p.protocolCaps = caps

	it := caps.NewIterator()
	var capsStrs []string
	for it.Next() {
		cap := it.Value().Get(0).Str()
		ver := it.Value().Get(1).Uint()
		switch cap {
		case "eth":
			if ver != ProtocolVersion {
				loggerger.Warnf("Invalid protocol version %d. Disabling [eth]\n", ver)
				continue
			}
			p.pushStatus()
		}

		capsStrs = append(capsStrs, fmt.Sprintf("%s/%d", cap, ver))
	}

	peerlogger.Infof("Added peer (%s) %d / %d (%v)\n", p.conn.RemoteAddr(), p.ethereum.Peers().Len(), p.ethereum.MaxPeers, capsStrs)

	peerlogger.Debugln(p)
}

func (self *Peer) IsCap(cap string) bool {
	capsIt := self.protocolCaps.NewIterator()
	for capsIt.Next() {
		if capsIt.Value().Str() == cap {
			return true
		}
	}

	return false
}

func (self *Peer) Caps() *ethutil.Value {
	return self.protocolCaps
}

func (p *Peer) String() string {
	var strBoundType string
	if p.inbound {
		strBoundType = "inbound"
	} else {
		strBoundType = "outbound"
	}
	var strConnectType string
	if atomic.LoadInt32(&p.disconnect) == 0 {
		strConnectType = "connected"
	} else {
		strConnectType = "disconnected"
	}

	return fmt.Sprintf("[%s] (%s) %v %s", strConnectType, strBoundType, p.conn.RemoteAddr(), p.version)

}

func (p *Peer) RlpData() []interface{} {
	return []interface{}{p.host, p.port, p.pubkey}
}

func packAddr(address, _port string) (host []byte, port uint16) {
	p, _ := strconv.Atoi(_port)
	port = uint16(p)

	h := net.ParseIP(address)
	if ip := h.To4(); ip != nil {
		host = []byte(ip)
	} else {
		host = []byte(h)
	}

	return
}

func unpackAddr(value *ethutil.Value, p uint64) string {
	host, _ := net.IP(value.Bytes()).MarshalText()
	prt := strconv.Itoa(int(p))

	return net.JoinHostPort(string(host), prt)
}<|MERGE_RESOLUTION|>--- conflicted
+++ resolved
@@ -429,19 +429,13 @@
 				// in the TxPool where it will undergo validation and
 				// processing when a new block is found
 				for i := 0; i < msg.Data.Len(); i++ {
-<<<<<<< HEAD
 					tx := types.NewTransactionFromValue(msg.Data.Get(i))
-					p.ethereum.TxPool().QueueTransaction(tx)
-=======
-					tx := chain.NewTransactionFromValue(msg.Data.Get(i))
 					err := p.ethereum.TxPool().Add(tx)
 					if err != nil {
 						peerlogger.Infoln(err)
 					} else {
 						peerlogger.Infof("tx OK (%x)\n", tx.Hash()[0:4])
 					}
-					//p.ethereum.TxPool().QueueTransaction(tx)
->>>>>>> 99481a24
 				}
 			case wire.MsgGetPeersTy:
 				// Peer asked for list of connected peers
