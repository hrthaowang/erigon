--- conflicted
+++ resolved
@@ -1006,9 +1006,6 @@
 	case networkname.GoerliChainName:
 		chainConfig = params.GoerliChainConfig
 		genesis = core.DefaultGoerliGenesisBlock()
-<<<<<<< HEAD
-	case networkname.RinkebyChainName:
-=======
 	case params.BSCChainName:
 		chainConfig = params.BSCChainConfig
 		genesis = core.DefaultBSCGenesisBlock()
@@ -1018,8 +1015,7 @@
 	case params.RialtoChainName:
 		chainConfig = params.RialtoChainConfig
 		genesis = core.DefaultChapelGenesisBlock()
-	case params.RinkebyChainName:
->>>>>>> 6ebcb280
+	case networkname.RinkebyChainName:
 		chainConfig = params.RinkebyChainConfig
 		genesis = core.DefaultRinkebyGenesisBlock()
 	case networkname.SokolChainName:
