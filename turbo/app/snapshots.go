--- conflicted
+++ resolved
@@ -246,12 +246,7 @@
 	snapshots := snapshotsync.NewRoSnapshots(cfg, snapshotDir)
 	snapshots.Reopen(false)
 
-<<<<<<< HEAD
-	br := snapshotsync.NewBlockRetire(runtime.NumCPU()-1, tmpDir, snapshots, chainDB, nil, nil)
-=======
 	br := snapshotsync.NewBlockRetire(runtime.NumCPU()-1, tmpDir, snapshots, rwSnapshotDir, chainDB, nil, nil)
-
->>>>>>> d604b5e1
 	for i := from; i < to; i += every {
 		/*
 			blockFrom, blockTo, ok := snapshotsync.CanRetire(s.ForwardProgress, snapshots)
